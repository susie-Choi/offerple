--- conflicted
+++ resolved
@@ -4,21 +4,16 @@
 
 [project]
 name = "rota"
-<<<<<<< HEAD
 version = "0.1.3"
-description = "Real-time Operational Threat Assessment - AI-powered zero-day vulnerability prediction system"
-=======
-version = "0.1.2"
 description = "Real-time Offensive Threat Assessment - Zero-day vulnerability prediction using behavioral signals"
->>>>>>> 1961f2d3
 readme = "README.md"
 requires-python = ">=3.10"
 license = {text = "MIT"}
 authors = [
-    {name = "Susie Choi", email = "susie.choi@example.com"}
+    {name = "Susie Choi", email = "sschoidev@gmail.com"}
 ]
 maintainers = [
-    {name = "Susie Choi", email = "susie.choi@example.com"}
+    {name = "Susie Choi", email = "sschoidev@gmail.com"}
 ]
 keywords = [
     "security", 
